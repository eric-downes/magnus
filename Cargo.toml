[package]
name = "magnus"
version = "0.1.0"
edition = "2021"
description = "MAGNUS: Matrix Algebra for GPU and Multicore Systems - Sparse matrix multiplication algorithm"
authors = ["Eric <noreply@example.com>"]
license = "MIT"
repository = "https://github.com/yourusername/magnus"
readme = "README.md"

[dependencies]
# Core matrix libraries
sprs = "0.11"        # Sparse matrix representations
ndarray = "0.15"     # Dense array handling

# Parallelism
rayon = "1.8"        # Data-parallel operations

# Utilities
num-traits = "0.2"   # Generic numeric operations
aligned-vec = "0.5"  # Aligned memory allocation
num_cpus = "1.16"    # CPU core detection

[dev-dependencies]
<<<<<<< HEAD
criterion = "0.5"    # Benchmarking framework
proptest = "1.7"     # Property-based testing
=======
criterion = "0.7"    # Benchmarking framework
proptest = "1.3"     # Property-based testing
>>>>>>> 990f6c3c

[[bench]]
name = "matrix_multiply"
harness = false

[[bench]]
name = "suitesparse"
harness = false<|MERGE_RESOLUTION|>--- conflicted
+++ resolved
@@ -22,13 +22,8 @@
 num_cpus = "1.16"    # CPU core detection
 
 [dev-dependencies]
-<<<<<<< HEAD
-criterion = "0.5"    # Benchmarking framework
+criterion = "0.7"    # Benchmarking framework
 proptest = "1.7"     # Property-based testing
-=======
-criterion = "0.7"    # Benchmarking framework
-proptest = "1.3"     # Property-based testing
->>>>>>> 990f6c3c
 
 [[bench]]
 name = "matrix_multiply"
